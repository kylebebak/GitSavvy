from .quick_stage import *
from .inline_diff import *
from .status import *
from .commit import *
from .quick_commit import *
from .log_graph import *
from .checkout import *
from .fetch import *
from .pull import *
from .push import *
from .ignore import *
from .init import *
from .diff import *
from .blame import *
from .show_commit import *
from .log import *
from .merge import*
from .changelog import *
<<<<<<< HEAD
from .tags import *
=======
from .status_bar import *
>>>>>>> f90d4098
<|MERGE_RESOLUTION|>--- conflicted
+++ resolved
@@ -16,8 +16,5 @@
 from .log import *
 from .merge import*
 from .changelog import *
-<<<<<<< HEAD
-from .tags import *
-=======
 from .status_bar import *
->>>>>>> f90d4098
+from .tags import *